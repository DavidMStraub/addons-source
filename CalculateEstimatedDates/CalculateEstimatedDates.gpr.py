--- conflicted
+++ resolved
@@ -8,13 +8,8 @@
 id    = 'calculateestimateddates',
 name  = _("Calculate Estimated Dates"),
 description =  _("Calculates estimated dates for birth and death."),
-<<<<<<< HEAD
-version = '0.90.26',
+version = '0.90.28',
 gramps_target_version = "5.1",
-=======
-version = '0.90.28',
-gramps_target_version = "5.0",
->>>>>>> 589c85e1
 status = STABLE, # not yet tested with python 3
 fname = 'CalculateEstimatedDates.py',
 authors = ["Douglas S. Blank"],
