#------------------------------------------------------------------------
#
# Register the Addon
#
#------------------------------------------------------------------------

register(GENERAL,
         category="WebConnect",
         id="US Web Connect Pack",
         name=_("US Web Connect Pack"),
         description = _("Collection of Web sites for the US (requires libwebconnect)"),
         status = STABLE, # not yet tested with python 3
<<<<<<< HEAD
         version = '1.0.36',
         gramps_target_version = "5.1",
=======
         version = '1.0.37',
         gramps_target_version = "5.0",
>>>>>>> 589c85e1
         fname="USWebPack.py",
         load_on_reg = True,
         depends_on = ["libwebconnect"]
         )
<|MERGE_RESOLUTION|>--- conflicted
+++ resolved
@@ -10,13 +10,8 @@
          name=_("US Web Connect Pack"),
          description = _("Collection of Web sites for the US (requires libwebconnect)"),
          status = STABLE, # not yet tested with python 3
-<<<<<<< HEAD
-         version = '1.0.36',
+         version = '1.0.37',
          gramps_target_version = "5.1",
-=======
-         version = '1.0.37',
-         gramps_target_version = "5.0",
->>>>>>> 589c85e1
          fname="USWebPack.py",
          load_on_reg = True,
          depends_on = ["libwebconnect"]
