--- conflicted
+++ resolved
@@ -45,13 +45,8 @@
     category = ("Ancestry", _("Ancestry")),
     description =  _("The view shows a timeline pedigree with ancestors and "
                      "descendants of the selected person"),
-<<<<<<< HEAD
-    version = '0.1.47',
+    version = '0.1.51',
     gramps_target_version = "5.1",
-=======
-    version = '0.1.51',
-    gramps_target_version = "5.0",
->>>>>>> 589c85e1
     status = STABLE,
     fname = 'TimelinePedigreeView.py',
     authors = ["Felix Heß"],
