# -*- coding: utf-8 -*-
#
# Gramps - a GTK+/GNOME based genealogy program
#
# Copyright (C) 2010-2012  Gary Burton
#                          GraphvizSvgParser is based on the Gramps XML import
#                          DotSvgGenerator is based on the relationship graph
#                          report.
#                          Mouse panning is derived from the pedigree view
# Copyright (C) 2012       Mathieu MD
# Copyright (C) 2015-      Serge Noiraud
# Copyright (C) 2016-      Ivan Komaritsyn
#
# This program is free software; you can redistribute it and/or modify
# it under the terms of the GNU General Public License as published by
# the Free Software Foundation; either version 2 of the License, or
# (at your option) any later version.
#
# This program is distributed in the hope that it will be useful,
# but WITHOUT ANY WARRANTY; without even the implied warranty of
# MERCHANTABILITY or FITNESS FOR A PARTICULAR PURPOSE.  See the
# GNU General Public License for more details.
#
# You should have received a copy of the GNU General Public License
# along with this program; if not, write to the Free Software
# Foundation, Inc., 59 Temple Place, Suite 330, Boston, MA  02111-1307  USA
#

# $Id$

#-------------------------------------------------------------------------
#
# Python modules
#
#-------------------------------------------------------------------------
import os
from xml.parsers.expat import ParserCreate
from gi.repository import Gtk, Gdk, GdkPixbuf, GLib
import string
from subprocess import Popen, PIPE
from io import StringIO
from threading import Thread
from math import sqrt, pow
from html import escape

#-------------------------------------------------------------------------
#
# Gramps Modules
#
#-------------------------------------------------------------------------
from gramps.gen import datehandler
from gramps.gen.config import config
from gramps.gen.constfunc import win
from gramps.gen.db import DbTxn
from gramps.gen.display.name import displayer
from gramps.gen.display.place import displayer as place_displayer
from gramps.gen.errors import WindowActiveError
from gramps.gen.lib import (Person, Family, ChildRef, Name, Surname,
                            ChildRefType, EventType, EventRoleType)
from gramps.gen.utils.db import (get_birth_or_fallback, get_death_or_fallback,
                                 find_children, find_parents, preset_name,
                                 find_witnessed_people)
from gramps.gen.utils.file import search_for, media_path_full, find_file
from gramps.gen.utils.libformatting import FormattingHelper
from gramps.gen.utils.thumbnails import get_thumbnail_path

from gramps.gui.dialog import OptionDialog, ErrorDialog, QuestionDialog2
from gramps.gui.display import display_url
from gramps.gui.editors import EditPerson, EditFamily, EditTagList
from gramps.gui.utils import color_graph_box, color_graph_family, rgb_to_hex
from gramps.gui.views.navigationview import NavigationView
from gramps.gui.views.bookmarks import PersonBookmarks
from gramps.gui.widgets import progressdialog as progressdlg
from gramps.gui.widgets.menuitem import add_menuitem

from gramps.gen.const import GRAMPS_LOCALE as glocale
try:
    _trans = glocale.get_addon_translator(__file__)
except ValueError:
    _trans = glocale.translation
_ = _trans.gettext

if win():
    DETACHED_PROCESS = 8

try:
    import gi
    gi.require_version('GooCanvas', '2.0')
    from gi.repository import GooCanvas
except ImportError:
    raise Exception("Goocanvas 2 (http://live.gnome.org/GooCanvas) is "
                    "required for this view to work")

if os.sys.platform == "win32":
    _DOT_FOUND = search_for("dot.exe")
else:
    _DOT_FOUND = search_for("dot")

if not _DOT_FOUND:
    raise Exception("GraphViz (http://www.graphviz.org) is "
                    "required for this view to work")

SPLINE = {0: 'false', 1: 'true', 2: 'ortho'}

WIKI_PAGE = 'https://gramps-project.org/wiki/index.php?title=Graph_View'


#-------------------------------------------------------------------------
#
# GraphView
#
#-------------------------------------------------------------------------
class GraphView(NavigationView):
    """
    View for pedigree tree.
    Displays the ancestors and descendants of a selected individual.
    """
    # default settings in the config file
    CONFIGSETTINGS = (
        ('interface.graphview-show-images', True),
        ('interface.graphview-show-full-dates', False),
        ('interface.graphview-show-places', False),
        ('interface.graphview-show-lines', 1),
        ('interface.graphview-show-tags', False),
        ('interface.graphview-highlight-home-person', True),
        ('interface.graphview-home-path-color', '#000000'),
        ('interface.graphview-descendant-generations', 10),
        ('interface.graphview-ancestor-generations', 3),
        ('interface.graphview-show-animation', True),
        ('interface.graphview-animation-speed', 3),
        ('interface.graphview-animation-count', 4),
        )

    def __init__(self, pdata, dbstate, uistate, nav_group=0):
        NavigationView.__init__(self, _('Graph View'), pdata, dbstate, uistate,
                                PersonBookmarks, nav_group)

        self.show_images = self._config.get('interface.graphview-show-images')
        self.show_full_dates = self._config.get(
                                  'interface.graphview-show-full-dates')
        self.show_places = self._config.get('interface.graphview-show-places')
        self.show_tag_color = self._config.get('interface.graphview-show-tags')
        self.highlight_home_person = self._config.get(
                                  'interface.graphview-highlight-home-person')
        self.home_path_color = self._config.get(
                                  'interface.graphview-home-path-color')
        self.descendant_generations = self._config.get(
                                  'interface.graphview-descendant-generations')
        self.ancestor_generations = self._config.get(
                                  'interface.graphview-ancestor-generations')

        self.dbstate = dbstate
        self.uistate = uistate
        self.graph_widget = None
        self.dbstate.connect('database-changed', self.change_db)

        # dict {handle, tooltip_str} of tooltips in markup format
        self.tags_tooltips = {}

        self.additional_uis.append(self.additional_ui)
        self.define_print_actions()

        # for disable animation options in config dialog
        self.ani_widgets = []

    def define_print_actions(self):
        """
        Associate the print button to the PrintView action.
        """
        self._add_action('PrintView', self.printview, "<PRIMARY>P")
        self._add_action('PRIMARY-J', self.jump, '<PRIMARY>J')

    def _connect_db_signals(self):
        """
        Set up callbacks for changes to person and family nodes.
        """
        self.callman.add_db_signal('person-update', self.goto_handle)
        self.callman.add_db_signal('family-update', self.goto_handle)
        self.callman.add_db_signal('event-update', self.goto_handle)

    def change_db(self, db):
        """
        Set up callback for changes to the database.
        """
        self._change_db(db)
        self.scale = 1
        if self.active:
            if self.get_active() != "":
                self.graph_widget.populate(self.get_active())
        else:
            self.dirty = True

    def get_stock(self):
        """
        The category stock icon.
        """
        return 'gramps-pedigree'

    def get_viewtype_stock(self):
        """
        Type of view in category.
        """
        return 'gramps-pedigree'

    def build_widget(self):
        """
        Builds the widget with canvas and controls.
        """
        self.graph_widget = GraphWidget(self, self.dbstate, self.uistate)
        return self.graph_widget.get_widget()

    def build_tree(self):
        """
        There is no separate step to fill the widget with data.
        The data is populated as part of canvas widget construction.
        """
        pass

    additional_ui = [  # Defines the UI string for UIManager
        '''
      <placeholder id="CommonGo">
      <section>
        <item>
          <attribute name="action">win.Back</attribute>
          <attribute name="label" translatable="yes">_Back</attribute>
        </item>
        <item>
          <attribute name="action">win.Forward</attribute>
          <attribute name="label" translatable="yes">_Forward</attribute>
        </item>
      </section>
      <section>
        <item>
          <attribute name="action">win.HomePerson</attribute>
          <attribute name="label" translatable="yes">_Home</attribute>
        </item>
      </section>
      </placeholder>
''',
        '''
      <section id='CommonEdit' groups='RW'>
        <item>
          <attribute name="action">win.PrintView</attribute>
          <attribute name="label" translatable="yes">_Print...</attribute>
        </item>
      </section>
''',  # Following are the Toolbar items
        '''
    <placeholder id='CommonNavigation'>
    <child groups='RO'>
      <object class="GtkToolButton">
        <property name="icon-name">go-previous</property>
        <property name="action-name">win.Back</property>
        <property name="tooltip_text" translatable="yes">'''
        '''Go to the previous object in the history</property>
        <property name="label" translatable="yes">_Back</property>
        <property name="use-underline">True</property>
      </object>
      <packing>
        <property name="homogeneous">False</property>
      </packing>
    </child>
    <child groups='RO'>
      <object class="GtkToolButton">
        <property name="icon-name">go-next</property>
        <property name="action-name">win.Forward</property>
        <property name="tooltip_text" translatable="yes">'''
        '''Go to the next object in the history</property>
        <property name="label" translatable="yes">_Forward</property>
        <property name="use-underline">True</property>
      </object>
      <packing>
        <property name="homogeneous">False</property>
      </packing>
    </child>
    <child groups='RO'>
      <object class="GtkToolButton">
        <property name="icon-name">go-home</property>
        <property name="action-name">win.HomePerson</property>
        <property name="tooltip_text" translatable="yes">'''
        '''Go to the default person</property>
        <property name="label" translatable="yes">_Home</property>
        <property name="use-underline">True</property>
      </object>
      <packing>
        <property name="homogeneous">False</property>
      </packing>
    </child>
    </placeholder>
''',
        '''
    <placeholder id='BarCommonEdit'>
    <child groups='RO'>
      <object class="GtkToolButton">
        <property name="icon-name">document-print</property>
        <property name="action-name">win.PrintView</property>
        <property name="tooltip_text" translatable="yes">"Save the dot file '''
        '''for a later print.\nThis will save a .gv file and a svg file.\n'''
        '''You must select a .gv file"</property>
        <property name="label" translatable="yes">_Print...</property>
        <property name="use-underline">True</property>
      </object>
      <packing>
        <property name="homogeneous">False</property>
      </packing>
    </child>
    </placeholder>
''']

    def navigation_type(self):
        """
        The type of forward and backward navigation to perform.
        """
        return 'Person'

    def goto_handle(self, handle):
        """
        Go to a named handle.
        """
        if self.active:
            if self.get_active() != "":
                self.graph_widget.populate(self.get_active())
        else:
            self.dirty = True

    def change_active_person(self, menuitem=None, person_handle=''):
        """
        Change active person.
        """
        if person_handle:
            self.change_active(person_handle)

    def can_configure(self):
        """
        See :class:`~gui.views.pageview.PageView
        :return: bool
        """
        return True

    def cb_update_show_images(self, client, cnxn_id, entry, data):
        """
        Called when the configuration menu changes the images setting.
        """
        if entry == 'True':
            self.show_images = True
        else:
            self.show_images = False
        self.graph_widget.populate(self.get_active())

    def cb_update_show_full_dates(self, client, cnxn_id, entry, data):
        """
        Called when the configuration menu changes the date setting.
        """
        if entry == 'True':
            self.show_full_dates = True
        else:
            self.show_full_dates = False
        self.graph_widget.populate(self.get_active())

    def cb_update_show_places(self, client, cnxn_id, entry, data):
        """
        Called when the configuration menu changes the place setting.
        """
        if entry == 'True':
            self.show_places = True
        else:
            self.show_places = False
        self.graph_widget.populate(self.get_active())

    def cb_update_show_tag_color(self, client, cnxn_id, entry, data):
        """
        Called when the configuration menu changes the show tags setting.
        """
        if entry == 'True':
            self.show_tag_color = True
        else:
            self.show_tag_color = False
        self.graph_widget.populate(self.get_active())

    def cb_update_show_lines(self, client, cnxn_id, entry, data):
        """
        Called when the configuration menu changes the line setting.
        """
        self.graph_widget.populate(self.get_active())

    def cb_update_highlight_home_person(self, client, cnxn_id, entry, data):
        """
        Called when the configuration menu changes the highlight home
        person setting.
        """
        if entry == 'True':
            self.highlight_home_person = True
        else:
            self.highlight_home_person = False
        self.graph_widget.populate(self.get_active())

    def cb_update_home_path_color(self, client, cnxn_id, entry, data):
        """
        Called when the configuration menu changes the path person color.
        """
        self.home_path_color = entry
        self.graph_widget.populate(self.get_active())

    def cb_update_descendant_generations(self, client, cnxd_id, entry, data):
        """
        Called when the configuration menu changes the descendant generation
        count setting.
        """
        self.descendant_generations = entry
        self.graph_widget.populate(self.get_active())

    def cb_update_ancestor_generations(self, client, cnxd_id, entry, data):
        """
        Called when the configuration menu changes the ancestor generation
        count setting.
        """
        self.ancestor_generations = entry
        self.graph_widget.populate(self.get_active())

    def cb_update_show_animation(self, client, cnxd_id, entry, data):
        """
        Called when the configuration menu changes the show animation
        setting.
        """
        if entry == 'True':
            self.graph_widget.animation.show_animation = True
            # enable animate options
            for widget in self.ani_widgets:
                widget.set_sensitive(True)
        else:
            self.graph_widget.animation.show_animation = False
            # diable animate options
            for widget in self.ani_widgets:
                widget.set_sensitive(False)

    def cb_update_animation_count(self, client, cnxd_id, entry, data):
        """
        Called when the configuration menu changes the animation count
        setting.
        """
        self.graph_widget.animation.max_count = int(entry)*2

    def cb_update_animation_speed(self, client, cnxd_id, entry, data):
        """
        Called when the configuration menu changes the animation speed
        setting.
        """
        self.graph_widget.animation.speed = 50*int(entry)

    def config_connect(self):
        """
        Overwriten from  :class:`~gui.views.pageview.PageView method
        This method will be called after the ini file is initialized,
        use it to monitor changes in the ini file.
        """
        self._config.connect('interface.graphview-show-images',
                             self.cb_update_show_images)
        self._config.connect('interface.graphview-show-full-dates',
                             self.cb_update_show_full_dates)
        self._config.connect('interface.graphview-show-places',
                             self.cb_update_show_places)
        self._config.connect('interface.graphview-show-tags',
                             self.cb_update_show_tag_color)
        self._config.connect('interface.graphview-show-lines',
                             self.cb_update_show_lines)
        self._config.connect('interface.graphview-highlight-home-person',
                             self.cb_update_highlight_home_person)
        self._config.connect('interface.graphview-home-path-color',
                             self.cb_update_home_path_color)
        self._config.connect('interface.graphview-descendant-generations',
                             self.cb_update_descendant_generations)
        self._config.connect('interface.graphview-ancestor-generations',
                             self.cb_update_ancestor_generations)
        self._config.connect('interface.graphview-show-animation',
                             self.cb_update_show_animation)
        self._config.connect('interface.graphview-animation-speed',
                             self.cb_update_animation_speed)
        self._config.connect('interface.graphview-animation-count',
                             self.cb_update_animation_count)

    def _get_configure_page_funcs(self):
        """
        Return a list of functions that create gtk elements to use in the
        notebook pages of the Configure dialog.

        :return: list of functions
        """
        return [self.layout_config_panel,
                self.color_config_panel,
                self.animation_config_panel]

    def layout_config_panel(self, configdialog):
        """
        Function that builds the widget in the configuration dialog.
        See "gramps/gui/configure.py" for details.
        """
        grid = Gtk.Grid()
        grid.set_border_width(12)
        grid.set_column_spacing(6)
        grid.set_row_spacing(6)

        configdialog.add_checkbox(grid,
                            _('Show images'),
                            0, 'interface.graphview-show-images')
        configdialog.add_checkbox(grid,
                            _('Highlight the home person'),
                            1, 'interface.graphview-highlight-home-person')
        configdialog.add_checkbox(grid,
                            _('Show full dates'),
                            2, 'interface.graphview-show-full-dates')
        configdialog.add_checkbox(grid,
                            _('Show places'),
                            3, 'interface.graphview-show-places')
        configdialog.add_checkbox(grid,
                            _('Show tags'),
                            4, 'interface.graphview-show-tags')

        return _('Layout'), grid

    def color_config_panel(self, configdialog):
        """
        Function that builds the widget in the configuration dialog.
        See "gramps/gui/configure.py" for details.
        """
        grid = Gtk.Grid()
        grid.set_border_width(12)
        grid.set_column_spacing(6)
        grid.set_row_spacing(6)

        configdialog.add_color(grid,
                               _('Path color to home person'),
                               0, 'interface.graphview-home-path-color')

        return _('Colors'), grid

    def animation_config_panel(self, configdialog):
        """
        Function that builds the widget in the configuration dialog.
        See "gramps/gui/configure.py" for details.
        """
        grid = Gtk.Grid()
        grid.set_border_width(12)
        grid.set_column_spacing(6)
        grid.set_row_spacing(6)

        configdialog.add_checkbox(grid,
                            _('Show animation'),
                            0, 'interface.graphview-show-animation')
        self.ani_widgets.clear
        widget = configdialog.add_spinner(grid,
                              _('Animation speed (1..5 and 5 is the slower)'),
                              1, 'interface.graphview-animation-speed', (1, 5))
        self.ani_widgets.append(widget)
        widget = configdialog.add_spinner(grid,
                              _('Animation count (0..8 use 0 to turn off)'),
                              2, 'interface.graphview-animation-count', (0, 8))
        self.ani_widgets.append(widget)

        # disable animate options if needed
        if not self.graph_widget.animation.show_animation:
            for widget in self.ani_widgets:
                widget.set_sensitive(False)

        return _('Animation'), grid

    #-------------------------------------------------------------------------
    #
    # Printing functionalities
    #
    #-------------------------------------------------------------------------
    def printview(self, *obj):
        """
        Save the dot file for a later printing with an appropriate tool.
        """
        # ask for the dot file name
        filter1 = Gtk.FileFilter()
        filter1.set_name("dot files")
        filter1.add_pattern("*.gv")
        dot = Gtk.FileChooserDialog(title=_("Select a dot file name"),
                                    action=Gtk.FileChooserAction.SAVE,
                                    transient_for=self.uistate.window)
        dot.add_button(_('_Cancel'), Gtk.ResponseType.CANCEL)
        dot.add_button(_('_Apply'), Gtk.ResponseType.OK)
        mpath = config.get('paths.report-directory')
        dot.set_current_folder(os.path.dirname(mpath))
        dot.set_filter(filter1)
        dot.set_current_name("Graphview.gv")

        status = dot.run()
        if status == Gtk.ResponseType.OK:
            val = dot.get_filename()
            (spath, ext) = os.path.splitext(val)
            val = spath + ".gv"  # used to avoid filename without extension
            # selected path is an existing file and we need a file
            if os.path.isfile(val):
                aaa = OptionDialog(_('File already exists'),  # parent-OK
                                   _('You can choose to either overwrite the '
                                     'file, or change the selected filename.'),
                                   _('_Overwrite'), None,
                                   _('_Change filename'), None,
                                   parent=dot)

                if aaa.get_response() == Gtk.ResponseType.YES:
                    dot.destroy()
                    self.printview(obj)
                    return
            svg = val.replace('.gv', '.svg')
            # both dot_data and svg_data are bytes, already utf-8 encoded
            # just write them as binary
            try:
                with open(val, 'wb') as g,\
                     open(svg, 'wb') as s:
                        g.write(self.graph_widget.dot_data)
                        s.write(self.graph_widget.svg_data)
            except IOError as msg:
                msg2 = _("Could not create %s") % (val + ', ' + svg)
                ErrorDialog(msg2, str(msg), parent=dot)
        dot.destroy()


#-------------------------------------------------------------------------
#
# GraphWidget
#
#-------------------------------------------------------------------------
class GraphWidget(object):
    """
    Define the widget with controls and canvas that displays the graph.
    """
    def __init__(self, view, dbstate, uistate):
        """
        :type view: GraphView
        """
        # variables for drag and scroll
        self._last_x = 0
        self._last_y = 0
        self._in_move = False
        self.view = view
        self.dbstate = dbstate
        self.uistate = uistate
        self.active_person_handle = None

        self.dot_data = None
        self.svg_data = None

        scrolled_win = Gtk.ScrolledWindow()
        scrolled_win.set_shadow_type(Gtk.ShadowType.IN)
        self.hadjustment = scrolled_win.get_hadjustment()
        self.vadjustment = scrolled_win.get_vadjustment()

        self.canvas = GooCanvas.Canvas()
        self.canvas.connect("scroll-event", self.scroll_mouse)
        self.canvas.props.units = Gtk.Unit.POINTS
        self.canvas.props.resolution_x = 72
        self.canvas.props.resolution_y = 72

        scrolled_win.add(self.canvas)

        self.vbox = Gtk.Box(homogeneous=False, spacing=4,
                            orientation=Gtk.Orientation.VERTICAL)
        self.vbox.set_border_width(4)
        hbox = Gtk.Box(homogeneous=False, spacing=4,
                       orientation=Gtk.Orientation.HORIZONTAL)
        self.vbox.pack_start(hbox, False, False, 0)

        # add zoom-in button
        self.zoom_in_btn = Gtk.Button.new_from_icon_name('zoom-in',
                                                         Gtk.IconSize.MENU)
        self.zoom_in_btn.set_tooltip_text(_('Zoom in'))
        hbox.pack_start(self.zoom_in_btn, False, False, 1)
        self.zoom_in_btn.connect("clicked", self.zoom_in)

        # add zoom-out button
        self.zoom_out_btn = Gtk.Button.new_from_icon_name('zoom-out',
                                                          Gtk.IconSize.MENU)
        self.zoom_out_btn.set_tooltip_text(_('Zoom out'))
        hbox.pack_start(self.zoom_out_btn, False, False, 1)
        self.zoom_out_btn.connect("clicked", self.zoom_out)

        # add original zoom button
        self.orig_zoom_btn = Gtk.Button.new_from_icon_name('zoom-original',
                                                           Gtk.IconSize.MENU)
        self.orig_zoom_btn.set_tooltip_text(_('Zoom to original'))
        hbox.pack_start(self.orig_zoom_btn, False, False, 1)
        self.orig_zoom_btn.connect("clicked", self.set_original_zoom)

        # add best fit button
        self.fit_btn = Gtk.Button.new_from_icon_name('zoom-fit-best',
                                                     Gtk.IconSize.MENU)
        self.fit_btn.set_tooltip_text(_('Zoom to best fit'))
        hbox.pack_start(self.fit_btn, False, False, 1)
        self.fit_btn.connect("clicked", self.fit_to_page)

        # add 'go to active person' button
        self.goto_active_btn = Gtk.Button.new_from_icon_name('go-jump',
                                                             Gtk.IconSize.MENU)
        self.goto_active_btn.set_tooltip_text(_('Go to active person'))
        hbox.pack_start(self.goto_active_btn, False, False, 1)
        self.goto_active_btn.connect("clicked", self.goto_active)

        # add 'go to bookmark' combobox
        self.store = Gtk.ListStore(str, str)
        self.goto_other_btn = Gtk.ComboBox(model=self.store)
        cell = Gtk.CellRendererText()
        self.goto_other_btn.pack_start(cell, True)
        self.goto_other_btn.add_attribute(cell, 'text', 1)
        self.goto_other_btn.set_tooltip_text(_('Go to bookmark'))
        self.goto_other_btn.connect("changed", self.goto_other)
        hbox.pack_start(self.goto_other_btn, False, False, 1)

        # add spinners for quick generations change
        box = Gtk.Box(orientation=Gtk.Orientation.HORIZONTAL)
        box.pack_start(Gtk.Label(label='↑'), False, False, 1)
        self.ancestors_spinner = Gtk.SpinButton.new_with_range(0, 50, 1)
        self.ancestors_spinner.set_tooltip_text(_('Ancestor generations'))
        self.ancestors_spinner.set_value(
             self.view._config.get('interface.graphview-ancestor-generations'))
        self.ancestors_spinner.connect("value-changed",
                                       self.set_ancestors_generations)
        box.pack_start(self.ancestors_spinner, False, False, 1)

<<<<<<< HEAD
        box.pack_start(Gtk.Label(label='↓'), False, False, 1)
        self.descendants_spinner = Gtk.SpinButton.new_with_range(1, 50, 1)
=======
        box.pack_start(Gtk.Label('↓'), False, False, 1)
        self.descendants_spinner = Gtk.SpinButton.new_with_range(0, 50, 1)
>>>>>>> 015e69a2
        self.descendants_spinner.set_tooltip_text(_('Descendant generations'))
        self.descendants_spinner.set_value(
           self.view._config.get('interface.graphview-descendant-generations'))
        self.descendants_spinner.connect("value-changed",
                                         self.set_descendants_generations)
        box.pack_start(self.descendants_spinner, False, False, 1)
        hbox.pack_start(box, False, False, 1)

        self.vbox.pack_start(scrolled_win, True, True, 0)
        # if we have graph lager than graphviz paper size
        # this coef is needed
        self.transform_scale = 1
        self.scale = 1

        self.animation = CanvasAnimation(self.view, self.canvas, scrolled_win)

        # person that will focus (once) after graph rebuilding
        self.person_to_focus = None

        self.format_helper = FormattingHelper(self.dbstate)

        # for detecting double click
        self.click_events = []

        # for timeout on changing generation settings
        self.set_anc_event = False
        self.set_des_event = False

        # Gtk style context for scrollwindow to operate with theme colors
        self.sw_style_context = scrolled_win.get_style_context()

    def set_ancestors_generations(self, widget):
        """
        Set count of ancestors generations to show.
        Use timeout for better interface responsiveness.
        """
        value = int(widget.get_value())
        # try to remove planed event (changing setting)
        if self.set_anc_event and not self.set_anc_event.is_destroyed():
            GLib.source_remove(self.set_anc_event.get_id())
        # timeout saving setting for better interface responsiveness
        event_id = GLib.timeout_add(300, self.view._config.set,
                                    'interface.graphview-ancestor-generations',
                                    value)
        context = GLib.main_context_default()
        self.set_anc_event = context.find_source_by_id(event_id)

    def set_descendants_generations(self, widget):
        """
        Set count of descendants generations to show.
        Use timeout for better interface responsiveness.
        """
        value = int(widget.get_value())
        # try to remove planed event (changing setting)
        if self.set_des_event and not self.set_des_event.is_destroyed():
            GLib.source_remove(self.set_des_event.get_id())
        # timeout saving setting for better interface responsiveness
        event_id = GLib.timeout_add(300, self.view._config.set,
                                    'interface.graphview-descendant-generations',
                                    value)
        context = GLib.main_context_default()
        self.set_des_event = context.find_source_by_id(event_id)

    def load_bookmarks(self):
        """
        Load bookmarks in ComboBox (goto_other_btn).
        """
        bookmarks = self.dbstate.db.get_bookmarks().bookmarks
        self.store.clear()
        for bkmark in bookmarks:
            person = self.dbstate.db.get_person_from_handle(bkmark)
            if person:
                name = displayer.display_name(person.get_primary_name())
                val_to_display = "[%s] %s" % (person.gramps_id, name)
                present = self.animation.get_item_by_title(bkmark)
                if present is not None:
                    self.store.append((bkmark, val_to_display))
        self.goto_other_btn.set_active(-1)

    def goto_active(self, button=None):
        """
        Go to active person.
        """
        # check if animation is needed
        if button:
            animation = True
        else:
            animation = False

        self.animation.move_to_person(self.active_person_handle, animation)

    def goto_other(self, obj):
        """
        Go to other person.
        If person not present in the current graphview tree, ignore it.
        """
        if obj.get_active() > -1:
            other = self.store[obj.get_active()][0]
            self.animation.move_to_person(other, True)
            obj.set_active(-1)

    def move_to_person(self, menuitem, handle, animate=False):
        """
        Move to specified person (by handle).
        If person not present in the current graphview tree,
        show dialog to change active person.
        """
        if self.animation.get_item_by_title(handle):
            self.animation.move_to_person(handle, animate)
        else:
            person = self.dbstate.db.get_person_from_handle(handle)
            if not person:
                return False
            question = (_('Person <b><i>%s</i></b> is not in the current view.\n'
                          'Do you want to set it active and rebuild view?')
                        % escape(displayer.display(person)))
            dialog = QuestionDialog2(_("Change active person?"), question,
                                     _("Yes"), _("No"),
                                     self.uistate.window)
            if dialog.run():
                self.view.change_active(handle)

    def scroll_mouse(self, canvas, event):
        """
        Zoom by mouse wheel.
        """
        if event.direction == Gdk.ScrollDirection.UP:
            self.zoom_in()
        elif event.direction == Gdk.ScrollDirection.DOWN:
            self.zoom_out()

        # stop the signal of scroll emission
        # to prevent window scrolling
        return True

    def populate(self, active_person):
        """
        Populate the graph with widgets derived from Graphviz.
        """
        self.clear()
        self.active_person_handle = active_person

        # generate DOT and SVG data
        dot = DotSvgGenerator(self.dbstate, self.view)
        self.dot_data, self.svg_data = dot.build_graph(active_person)
        del dot

        parser = GraphvizSvgParser(self, self.view)
        parser.parse(self.svg_data)

        self.animation.update_items(parser.items_list)

        # save transform scale
        self.transform_scale = parser.transform_scale
        self.set_zoom(self.scale)

        # focus on edited person if posible
        if not self.animation.move_to_person(self.person_to_focus, False):
            self.goto_active()
        self.person_to_focus = None

        # load bookmarks to ComboBox
        self.load_bookmarks()

        # update the status bar
        self.view.change_page()

    def zoom_in(self, button=None):
        """
        Increase zoom scale.
        """
        scale_coef = self.scale
        if scale_coef < 0.1:
            step = 0.01
        elif scale_coef < 0.3:
            step = 0.03
        elif scale_coef < 1:
            step = 0.05
        elif scale_coef > 2:
            step = 0.5
        else:
            step = 0.1

        scale_coef += step
        self.set_zoom(scale_coef)

    def zoom_out(self, button=None):
        """
        Decrease zoom scale.
        """
        scale_coef = self.scale
        if scale_coef < 0.1:
            step = 0.01
        elif scale_coef < 0.3:
            step = 0.03
        elif scale_coef < 1:
            step = 0.05
        elif scale_coef > 2:
            step = 0.5
        else:
            step = 0.1

        scale_coef -= step
        if scale_coef < 0.02:
            scale_coef = 0.01
        self.set_zoom(scale_coef)

    def set_original_zoom(self, button):
        """
        Set original zoom scale = 1.
        """
        self.set_zoom(1)

    def fit_to_page(self, button):
        """
        Calculate scale and fit tree to page.
        """
        # get the canvas size
        bounds = self.canvas.get_root_item().get_bounds()
        height_canvas = bounds.y2 - bounds.y1
        width_canvas  = bounds.x2 - bounds.x1

        # get scroll window size
        width  = self.hadjustment.get_page_size()
        height = self.vadjustment.get_page_size()

        # prevent division by zero
        if height_canvas == 0: height_canvas = 1
        if width_canvas  == 0: width_canvas  = 1

        # calculate minimum scale
        scale_h = (height / height_canvas)
        scale_w = (width / width_canvas)
        if scale_h > scale_w:
            scale = scale_w
        else:
            scale = scale_h

        scale = scale * self.transform_scale

        # set scale if it needed, else restore it to default
        if scale < 1:
            self.set_zoom(scale)
        else:
            self.set_zoom(1)

    def clear(self):
        """
        Clear the graph by creating a new root item.
        """
        # remove root item (with all children)
        self.canvas.get_root_item().remove()
        self.canvas.set_root_item(GooCanvas.CanvasGroup())

    def get_widget(self):
        """
        Return the graph display widget that includes the drawing canvas.
        """
        return self.vbox

    def button_press(self, item, target, event):
        """
        Enter in scroll mode when left or middle mouse button pressed
        on background.
        """
        if not (event.type == getattr(Gdk.EventType, "BUTTON_PRESS")
                and item == self.canvas.get_root_item()):
                    return False

        button = event.get_button()[1]
        if button == 1 or button == 2:
            window = self.canvas.get_parent().get_window()
            window.set_cursor(Gdk.Cursor.new(Gdk.CursorType.FLEUR))
            self._last_x = event.x_root
            self._last_y = event.y_root
            self._in_move = True
            self.animation.stop_animation()
            return False

        if button == 3:
            self.background_menu(event)
            return True

        return False

    def button_release(self, item, target, event):
        """
        Exit from scroll mode when button release.
        """
        button = event.get_button()[1]
        if (button == 1 or button == 2) \
           and event.type == getattr(Gdk.EventType, "BUTTON_RELEASE"):

                self.motion_notify_event(item, target, event)
                self.canvas.get_parent().get_window().set_cursor(None)
                self._in_move = False
                return True
        return False

    def motion_notify_event(self, item, target, event):
        """
        Function for motion notify events for drag and scroll mode.
        """
        if self._in_move and (event.type == Gdk.EventType.MOTION_NOTIFY or
           event.type == Gdk.EventType.BUTTON_RELEASE):

            # scale coefficient for prevent flicking when drag
            scale_coef = self.canvas.get_scale()

            new_x = (self.hadjustment.get_value() -
                     (event.x_root - self._last_x) * scale_coef)
            self.hadjustment.set_value(new_x)

            new_y = (self.vadjustment.get_value() -
                     (event.y_root - self._last_y) * scale_coef)
            self.vadjustment.set_value(new_y)
            return True
        return False

    def set_zoom(self, value):
        """
        Set value for zoom of the canvas widget and apply it.
        """
        self.scale = value
        self.canvas.set_scale(value / self.transform_scale)

    def select_node(self, item, target, event):
        """
        Perform actions when a node is clicked.
        If middle mouse was clicked then try to set scroll mode.
        """
        handle = item.title
        node_class = item.description
        button = event.get_button()[1]

        self.person_to_focus = None

        # perform double click on node by left mouse button
        if event.type == getattr(Gdk.EventType, "DOUBLE_BUTTON_PRESS"):
            # Remove all single click events
            for click_item in self.click_events:
                if not click_item.is_destroyed():
                    GLib.source_remove(click_item.get_id())
            self.click_events.clear()
            if button == 1 and node_class == 'node':
                GLib.idle_add(self.edit_person, None, handle)
                return True
            elif button == 1 and node_class == 'familynode':
                GLib.idle_add(self.edit_family, None, handle)
                return True

        if event.type != getattr(Gdk.EventType, "BUTTON_PRESS"):
            return False

        if button == 1 and node_class == 'node':            # left mouse
            if handle == self.active_person_handle:
                # Find a parent of the active person so that they can become
                # the active person, if no parents then leave as the current
                # active person
                parent_handle = self.find_a_parent(handle)
                if parent_handle:
                    handle = parent_handle

            # redraw the graph based on the selected person
            # schedule after because double click can occur
            click_event_id = GLib.timeout_add(200, self.view.change_active,
                                              handle)
            # add single click events to list, it will be removed if necessary
            context = GLib.main_context_default()
            self.click_events.append(context.find_source_by_id(click_event_id))

        elif button == 3 and node_class:                    # right mouse
            self.node_menu(node_class, handle, event)

        elif button == 2:                                   # middle mouse
            # to enter in scroll mode (we should change "item" to root item)
            item = self.canvas.get_root_item()
            self.button_press(item, target, event)

        return True

    def background_menu(self, event):
        """
        Popup menu on background.
        """
        self.menu = Gtk.Menu()
        self.menu.set_reserve_toggle_size(False)

        menu_item = Gtk.CheckMenuItem(_('Show images'))
        menu_item.set_active(self.view._config.get(
                                            'interface.graphview-show-images'))
        menu_item.connect("activate", self.update_setting,
                          'interface.graphview-show-images')
        menu_item.show()
        self.menu.append(menu_item)

        menu_item = Gtk.CheckMenuItem(_('Highlight the home person'))
        menu_item.set_active(self.view._config.get(
                                  'interface.graphview-highlight-home-person'))
        menu_item.connect("activate", self.update_setting,
                          'interface.graphview-highlight-home-person')
        menu_item.show()
        self.menu.append(menu_item)

        menu_item = Gtk.CheckMenuItem(_('Show full dates'))
        menu_item.set_active(self.view._config.get(
                                        'interface.graphview-show-full-dates'))
        menu_item.connect("activate", self.update_setting,
                          'interface.graphview-show-full-dates')
        menu_item.show()
        self.menu.append(menu_item)

        menu_item = Gtk.CheckMenuItem(_('Show places'))
        menu_item.set_active(self.view._config.get(
                                            'interface.graphview-show-places'))
        menu_item.connect("activate", self.update_setting,
                          'interface.graphview-show-places')
        menu_item.show()
        self.menu.append(menu_item)

        menu_item = Gtk.CheckMenuItem(_('Show tags'))
        menu_item.set_active(self.view._config.get(
                                              'interface.graphview-show-tags'))
        menu_item.connect("activate", self.update_setting,
                          'interface.graphview-show-tags')
        menu_item.show()
        self.menu.append(menu_item)

        self.add_menu_separator(self.menu)

        menu_item = Gtk.CheckMenuItem(_('Show animation'))
        menu_item.set_active(self.view._config.get(
                                         'interface.graphview-show-animation'))
        menu_item.connect("activate", self.update_setting,
                          'interface.graphview-show-animation')
        menu_item.show()
        self.menu.append(menu_item)

        # add sub menu for line type setting
        menu_item = Gtk.MenuItem(_('Lines type'))
        menu_item.set_submenu(Gtk.Menu())
        sub_menu = menu_item.get_submenu()

        spline = self.view._config.get('interface.graphview-show-lines')

        entry = Gtk.RadioMenuItem(label=_('Direct'))
        entry.connect("activate", self.update_lines_type,
                      0, 'interface.graphview-show-lines')
        if spline == 0:
            entry.set_active(True)
        entry.show()
        sub_menu.append(entry)

        entry = Gtk.RadioMenuItem(label=_('Curves'))
        entry.connect("activate", self.update_lines_type,
                      1, 'interface.graphview-show-lines')
        if spline == 1:
            entry.set_active(True)
        entry.show()
        sub_menu.append(entry)

        entry = Gtk.RadioMenuItem(label=_('Ortho'))
        entry.connect("activate", self.update_lines_type,
                      2, 'interface.graphview-show-lines')
        if spline == 2:
            entry.set_active(True)
        entry.show()
        sub_menu.append(entry)

        sub_menu.show()
        menu_item.show()
        self.menu.append(menu_item)

        self.add_menu_separator(self.menu)

        self.append_help_menu_entry(self.menu)

        self.menu.popup(None, None, None, None,
                        event.get_button()[1], event.time)

    def add_menu_separator(self, menu):
        """
        Adds separator to menu.
        """
        menu_item = Gtk.SeparatorMenuItem()
        menu_item.show()
        menu.append(menu_item)

    def append_help_menu_entry(self, menu):
        """
        Adds help (about) menu entry.
        """
        item = Gtk.MenuItem(label=_("About Graph View"))
        item.connect("activate", self.on_help_clicked)
        item.show()
        menu.append(item)

    def node_menu(self, node_class, handle, event):
        """
        Popup menu for node (person or family).
        """
        self.menu = Gtk.Menu()
        self.menu.set_reserve_toggle_size(False)

        if node_class == 'node':
            person = self.dbstate.db.get_person_from_handle(handle)
            if handle and person:
                add_menuitem(self.menu, _('Edit'),
                             handle, self.edit_person)

                add_menuitem(self.menu, _('Edit tags'),
                             [handle, 'person'], self.edit_tag_list)

                clipboard_item = Gtk.MenuItem.new_with_mnemonic(_('_Copy'))
                clipboard_item.connect("activate",
                                       self.copy_person_to_clipboard,
                                       handle)
                clipboard_item.show()
                self.menu.append(clipboard_item)

                self.add_menu_separator(self.menu)

                # go over spouses and build their menu
                item = Gtk.MenuItem(label=_("Spouses"))
                item.set_submenu(Gtk.Menu())
                sp_menu = item.get_submenu()
                sp_menu.set_reserve_toggle_size(False)

                add_menuitem(sp_menu, _('Add'),
                             handle, self.add_spouse)
                fam_list = person.get_family_handle_list()
                for fam_id in fam_list:
                    family = self.dbstate.db.get_family_from_handle(fam_id)
                    if family.get_father_handle() == person.get_handle():
                        sp_id = family.get_mother_handle()
                    else:
                        sp_id = family.get_father_handle()
                    if not sp_id:
                        continue
                    spouse = self.dbstate.db.get_person_from_handle(sp_id)
                    if not spouse:
                        continue

                    sp_item = Gtk.MenuItem(label=displayer.display(spouse))
                    sp_item.connect("activate", self.move_to_person,
                                    sp_id, True)
                    sp_item.show()
                    sp_menu.append(sp_item)

                item.show()
                self.menu.append(item)

                # go over siblings and build their menu
                item = Gtk.MenuItem(label=_("Siblings"))
                pfam_list = person.get_parent_family_handle_list()
                siblings = []
                step_siblings = []
                for f in pfam_list:
                    fam = self.dbstate.db.get_family_from_handle(f)
                    sib_list = fam.get_child_ref_list()
                    for sib_ref in sib_list:
                        sib_id = sib_ref.ref
                        if sib_id == person.get_handle():
                            continue
                        siblings.append(sib_id)
                    # collect a list of per-step-family step-siblings
                    for parent_h in [fam.get_father_handle(),
                                     fam.get_mother_handle()]:
                        if not parent_h:
                            continue
                        parent = self.dbstate.db.get_person_from_handle(
                            parent_h)
                        other_families = [
                            self.dbstate.db.get_family_from_handle(fam_id)
                            for fam_id in parent.get_family_handle_list()
                            if fam_id not in pfam_list]
                        for step_fam in other_families:
                            fam_stepsiblings = [sib_ref.ref
                                                for sib_ref in
                                                step_fam.get_child_ref_list()
                                                if not (
                                            sib_ref.ref == person.get_handle())]
                            if fam_stepsiblings:
                                step_siblings.append(fam_stepsiblings)

                # add siblings sub-menu with a bar between each siblings group
                if siblings or step_siblings:
                    item.set_submenu(Gtk.Menu())
                    sib_menu = item.get_submenu()
                    sib_menu.set_reserve_toggle_size(False)
                    sibs = [siblings] + step_siblings
                    for sib_group in sibs:
                        for sib_id in sib_group:
                            sib = self.dbstate.db.get_person_from_handle(sib_id)
                            if not sib:
                                continue
                            if find_children(self.dbstate.db, sib):
                                label = Gtk.Label(
                                        label='<b><i>%s</i></b>'
                                              % escape(displayer.display(sib)))
                            else:
                                label = Gtk.Label(
                                    label=escape(displayer.display(sib)))
                            sib_item = Gtk.MenuItem()
                            label.set_use_markup(True)
                            label.show()
                            label.set_alignment(0, 0)
                            sib_item.add(label)
                            sib_item.connect("activate",
                                             self.move_to_person, sib_id, True)
                            sib_item.show()
                            sib_menu.append(sib_item)
                        if sibs.index(sib_group) < len(sibs) - 1:
                            self.add_menu_separator(sib_menu)
                else:
                    item.set_sensitive(0)
                item.show()
                self.menu.append(item)

                self.add_children_submenu(self.menu, person)

                # Go over parents and build their menu
                item = Gtk.MenuItem(label=_("Parents"))
                item.set_submenu(Gtk.Menu())
                par_menu = item.get_submenu()
                par_menu.set_reserve_toggle_size(False)
                no_parents = 1
                par_list = find_parents(self.dbstate.db, person)
                for par_id in par_list:
                    if not par_id:
                        continue
                    par = self.dbstate.db.get_person_from_handle(par_id)
                    if not par:
                        continue

                    if no_parents:
                        no_parents = 0

                    if find_parents(self.dbstate.db, par):
                        label = Gtk.Label(label='<b><i>%s</i></b>'
                                          % escape(displayer.display(par)))
                    else:
                        label = Gtk.Label(label=escape(displayer.display(par)))

                    par_item = Gtk.MenuItem()
                    label.set_use_markup(True)
                    label.show()
                    label.set_halign(Gtk.Align.START)
                    par_item.add(label)
                    par_item.connect("activate", self.move_to_person,
                                     par_id, True)
                    par_item.show()
                    par_menu.append(par_item)

                if no_parents:
                    # add button to add parents
                    add_menuitem(par_menu, _('Add'), handle,
                                 self.add_parents_to_person)
                item.show()
                self.menu.append(item)

                # go over related persons and build their menu
                item = Gtk.MenuItem(label=_("Related"))
                no_related = 1
                for p_id in find_witnessed_people(self.dbstate.db, person):
                    per = self.dbstate.db.get_person_from_handle(p_id)
                    if not per:
                        continue

                    if no_related:
                        no_related = 0
                    item.set_submenu(Gtk.Menu())
                    per_menu = item.get_submenu()
                    per_menu.set_reserve_toggle_size(False)

                    label = Gtk.Label(label=escape(displayer.display(per)))

                    per_item = Gtk.MenuItem()
                    label.set_use_markup(True)
                    label.show()
                    label.set_halign(Gtk.Align.START)
                    per_item.add(label)
                    per_item.connect("activate", self.move_to_person,
                                     p_id, True)
                    per_item.show()
                    per_menu.append(per_item)

                if no_related:
                    item.set_sensitive(0)
                item.show()
                self.menu.append(item)

                self.add_menu_separator(self.menu)

                add_menuitem(self.menu, _('Set as home person'),
                             handle, self.set_home_person)

                self.add_menu_separator(self.menu)
                self.append_help_menu_entry(self.menu)

        elif node_class == 'familynode':
            family = self.dbstate.db.get_family_from_handle(handle)
            if handle and family:
                add_menuitem(self.menu, _('Edit'),
                             handle, self.edit_family)

                add_menuitem(self.menu, _('Edit tags'),
                             [handle, 'family'], self.edit_tag_list)
                self.add_children_submenu(self.menu, None, family)

                self.add_menu_separator(self.menu)
                self.append_help_menu_entry(self.menu)
        else:
            return False

        # new from gtk 3.22:
        # self.menu.popup_at_pointer(event)
        self.menu.popup(None, None, None, None,
                        event.get_button()[1], event.time)

    def add_children_submenu(self, menu, person, family=None):
        """
        Go over children and build their menu.
        """
        item = Gtk.MenuItem(label=_("Children"))
        item.set_submenu(Gtk.Menu())
        child_menu = item.get_submenu()
        child_menu.set_reserve_toggle_size(False)

        no_child = 1

        if family:
            childlist = []
            for child_ref in family.get_child_ref_list():
                childlist.append(child_ref.ref)
            # allow to add a child to this family
            add_child_item = Gtk.MenuItem()
            add_child_item.set_label(_("Add child to family"))
            add_child_item.connect("activate", self.add_child_to_family,
                                   family.get_handle())
            add_child_item.show()
            child_menu.append(add_child_item)
            no_child = 0
        else:
            childlist = find_children(self.dbstate.db, person)

        for child_handle in childlist:
            child = self.dbstate.db.get_person_from_handle(child_handle)
            if not child:
                continue

            if no_child:
                no_child = 0

            if find_children(self.dbstate.db, child):
                label = Gtk.Label(label='<b><i>%s</i></b>'
                                  % escape(displayer.display(child)))
            else:
                label = Gtk.Label(label=escape(displayer.display(child)))

            child_item = Gtk.MenuItem()
            label.set_use_markup(True)
            label.show()
            label.set_halign(Gtk.Align.START)
            child_item.add(label)
            child_item.connect("activate", self.move_to_person,
                               child_handle, True)
            child_item.show()
            child_menu.append(child_item)

        if no_child:
            item.set_sensitive(0)
        item.show()
        menu.append(item)

    def on_help_clicked(self, widget):
        """
        Display the relevant portion of Gramps manual.
        """
        display_url(WIKI_PAGE)

    def add_child_to_family(self, obj, family_handle):
        """
        Open person editor to create and add child to family.
        """
        callback = lambda x: self.callback_add_child(x, family_handle)
        person = Person()
        name = Name()
        # the editor requires a surname
        name.add_surname(Surname())
        name.set_primary_surname(0)
        family = self.dbstate.db.get_family_from_handle(family_handle)
        # try to get father
        father_handle = family.get_father_handle()
        if father_handle:
            father = self.dbstate.db.get_person_from_handle(father_handle)
            if father:
                preset_name(father, name)

        person.set_primary_name(name)
        try:
            EditPerson(self.dbstate, self.uistate, [], person,
                       callback=callback)
        except WindowActiveError:
            pass

    def callback_add_child(self, person, family_handle):
        """
        Write data to db.
        Callback from self.add_child_to_family().
        """
        ref = ChildRef()
        ref.ref = person.get_handle()
        family = self.dbstate.db.get_family_from_handle(family_handle)
        family.add_child_ref(ref)

        with DbTxn(_("Add Child to Family"), self.dbstate.db) as trans:
            # add parentref to child
            person.add_parent_family_handle(family_handle)
            # default relationship is used
            self.dbstate.db.commit_person(person, trans)
            # add child to family
            self.dbstate.db.commit_family(family, trans)

    def add_parents_to_person(self, obj):
        """
        Open dialog to add parents to person.
        """
        person_handle = obj.get_data()

        family = Family()
        childref = ChildRef()
        childref.set_reference_handle(person_handle)
        family.add_child_ref(childref)
        try:
            EditFamily(self.dbstate, self.uistate, [], family)
        except WindowActiveError:
            return
        # set edited person to scroll on it after rebuilding graph
        self.person_to_focus = person_handle

    def copy_person_to_clipboard(self, obj, person_handle):
        """
        Renders the person data into some lines of text
        and puts that into the clipboard.
        """
        person = self.dbstate.db.get_person_from_handle(person_handle)
        if person:
            cb = Gtk.Clipboard.get_for_display(Gdk.Display.get_default(),
                                               Gdk.SELECTION_CLIPBOARD)
            cb.set_text( self.format_helper.format_person(person, 11), -1)
            return True
        return False

    def edit_tag_list(self, obj):
        """
        Edit tag list for person or family.
        """
        handle, type = obj.get_data()
        if type == 'person':
            target = self.dbstate.db.get_person_from_handle(handle)
            self.person_to_focus = handle
        elif type == 'family':
            target = self.dbstate.db.get_family_from_handle(handle)
            f_handle = target.get_father_handle()
            if f_handle:
                self.person_to_focus = f_handle
            else:
                m_handle = target.get_mother_handle()
                if m_handle:
                    self.person_to_focus = m_handle
        else:
            return False

        if target:
            tag_list = []
            for tag_handle in target.get_tag_list():
                tag = self.dbstate.db.get_tag_from_handle(tag_handle)
                if tag:
                    tag_list.append((tag_handle, tag.get_name()))

            all_tags = []
            for tag_handle in self.dbstate.db.get_tag_handles(sort_handles=True):
                tag = self.dbstate.db.get_tag_from_handle(tag_handle)
                all_tags.append((tag.get_handle(), tag.get_name()))

            try:
                editor = EditTagList(tag_list, all_tags, self.uistate, [])
                if editor.return_list is not None:
                    tag_list = editor.return_list
                    # Save tags to target object.
                    # Make the dialog modal so that the user can't start
                    # another database transaction while the one setting
                    # tags is still running.
                    pmon = progressdlg.ProgressMonitor(
                              progressdlg.GtkProgressDialog,
                              ("", self.uistate.window, Gtk.DialogFlags.MODAL),
                              popup_time=2)
                    status = progressdlg.LongOpStatus(msg=_("Adding Tags"),
                                                      total_steps=1,
                                                      interval=1 // 20)
                    pmon.add_op(status)
                    target.set_tag_list([item[0] for item in tag_list])
                    if type == 'person':
                        msg = _('Adding Tags to person (%s)') % handle
                        with DbTxn(msg, self.dbstate.db) as trans:
                            self.dbstate.db.commit_person(target, trans)
                            status.heartbeat()
                    else:
                        msg = _('Adding Tags to family (%s)') % handle
                        with DbTxn(msg, self.dbstate.db) as trans:
                            self.dbstate.db.commit_family(target, trans)
                            status.heartbeat()
                    status.end()
            except WindowActiveError:
                pass

    def set_home_person(self, obj):
        """
        Set the home person for database and make it active.
        """
        handle = obj.get_data()
        person = self.dbstate.db.get_person_from_handle(handle)
        if person:
            self.dbstate.db.set_default_person_handle(handle)
            self.populate(handle)

    def add_spouse(self, obj):
        """
        Add spouse to person (create new family to person).
        See: gramps/plugins/view/relview.py (add_spouse)
        """
        handle = obj.get_data()
        family = Family()
        person = self.dbstate.db.get_person_from_handle(handle)

        if not person:
            return

        if person.gender == Person.MALE:
            family.set_father_handle(person.handle)
        else:
            family.set_mother_handle(person.handle)

        try:
            EditFamily(self.dbstate, self.uistate, [], family)
        except WindowActiveError:
            pass
        # set edited person to scroll on it after rebuilding graph
        self.person_to_focus = handle

    def edit_person(self, obj, person_handle=None):
        """
        Start a person editor for the selected person.
        """
        if not (obj or person_handle):
            return False

        if person_handle:
            handle = person_handle
        else:
            handle = obj.get_data()

        person = self.dbstate.db.get_person_from_handle(handle)
        try:
            EditPerson(self.dbstate, self.uistate, [], person)
        except WindowActiveError:
            pass
        # set edited person to scroll on it after rebuilding graph
        self.person_to_focus = handle

    def edit_family(self, obj, family_handle=None):
        """
        Start a family editor for the selected family.
        """
        if not (obj or family_handle):
            return False

        if family_handle:
            handle = family_handle
        else:
            handle = obj.get_data()

        family = self.dbstate.db.get_family_from_handle(handle)
        try:
            EditFamily(self.dbstate, self.uistate, [], family)
        except WindowActiveError:
            pass

        # set edited family person to scroll on it after rebuilding graph
        f_handle = family.get_father_handle()
        if f_handle:
            self.person_to_focus = f_handle
        else:
            m_handle = family.get_mother_handle()
            if m_handle:
                self.person_to_focus = m_handle

    def find_a_parent(self, handle):
        """
        Locate a parent from the first family that the selected person is a
        child of. Try and find the father first, then the mother.
        Either will be OK.
        """
        person = self.dbstate.db.get_person_from_handle(handle)
        try:
            fam_handle = person.get_parent_family_handle_list()[0]
            if fam_handle:
                family = self.dbstate.db.get_family_from_handle(fam_handle)
                if family and family.get_father_handle():
                    handle = family.get_father_handle()
                elif family and family.get_mother_handle():
                    handle = family.get_mother_handle()
        except IndexError:
            handle = None

        return handle

    def update_lines_type(self, menu_item, lines_type, constant):
        """
        Save the lines type setting.
        """
        self.view._config.set(constant, lines_type)

    def update_setting(self, menu_item, constant):
        """
        Save changed setting.
        menu_item should be Gtk.CheckMenuItem.
        """
        self.view._config.set(constant, menu_item.get_active())


#-------------------------------------------------------------------------
#
# GraphvizSvgParser
#
#-------------------------------------------------------------------------
class GraphvizSvgParser(object):
    """
    Parses SVG produces by Graphviz and adds the elements to a GooCanvas.
    """

    def __init__(self, widget, view):
        """
        Initialise the GraphvizSvgParser class.
        """
        self.func = None
        self.widget = widget
        self.canvas = widget.canvas
        self.view = view
        self.highlight_home_person = self.view._config.get(
                                   'interface.graphview-highlight-home-person')
        scheme = config.get('colors.scheme')
        self.home_person_color = config.get('colors.home-person')[scheme]

        self.tlist = []
        self.text_attrs = None
        self.func_list = []
        self.handle = None
        self.func_map = {
                         "g":       (self.start_g, self.stop_g),
                         "svg":     (self.start_svg, self.stop_svg),
                         "polygon": (self.start_polygon, self.stop_polygon),
                         "path":    (self.start_path, self.stop_path),
                         "image":   (self.start_image, self.stop_image),
                         "text":    (self.start_text, self.stop_text),
                         "ellipse": (self.start_ellipse, self.stop_ellipse),
                         "title":   (self.start_title, self.stop_title),
                        }
        self.text_anchor_map = {
                                "start":  GooCanvas.CanvasAnchorType.WEST,
                                "middle": GooCanvas.CanvasAnchorType.CENTER,
                                "end":    GooCanvas.CanvasAnchorType.EAST,
                               }
        # This list is used as a LIFO stack so that the SAX parser knows
        # which Goocanvas object to link the next object to.
        self.item_hier = []

        # list of persons items, used for animation class
        self.items_list = []

        # This dictionary maps various specific fonts to their generic font
        # types. Will need to include any truetype fonts here.
        self.font_family_map = {
                                "Times New Roman,serif": "Times",
                                "Times Roman,serif":     "Times",
                                "Times-Roman":           "Times",
                                "Times,serif":           "Times",
                                "Arial":                 "Helvetica",
                               }

        self.transform_scale = 1

    def parse(self, ifile):
        """
        Parse an SVG file produced by Graphviz.
        """
        self.item_hier.append(self.canvas.get_root_item())
        parser = ParserCreate()
        parser.StartElementHandler = self.start_element
        parser.EndElementHandler = self.end_element
        parser.CharacterDataHandler = self.characters
        parser.Parse(ifile)

        for key in list(self.func_map.keys()):
            del self.func_map[key]
        del self.func_map
        del self.func_list
        del parser

    def start_g(self, attrs):
        """
        Parse <g> tags.
        """
        # The class attribute defines the group type. There should be one
        # graph type <g> tag which defines the transform for the whole graph.
        if attrs.get('class') == 'graph':
            self.items_list.clear()
            transform = attrs.get('transform')
            item = self.canvas.get_root_item()
            transform_list = transform.split(') ')
            scale = transform_list[0].split()
            scale_x = float(scale[0].lstrip('scale('))
            scale_y = float(scale[1])
            self.transform_scale = scale_x
            if scale_x > scale_y:
                self.transform_scale = scale_y
            item.set_simple_transform(self.bounds[1],
                                      self.bounds[3],
                                      scale_x,
                                      0)
            item.connect("button-press-event", self.widget.button_press)
            item.connect("button-release-event", self.widget.button_release)
            item.connect("motion-notify-event", self.widget.motion_notify_event)
        else:
            item = GooCanvas.CanvasGroup(parent=self.current_parent())
            item.connect("button-press-event", self.widget.select_node)
            self.items_list.append(item)

        item.description = attrs.get('class')
        self.item_hier.append(item)

    def stop_g(self, tag):
        """
        Parse </g> tags.
        """
        item = self.item_hier.pop()
        item.title = self.handle

    def start_svg(self, attrs):
        """
        Parse <svg> tags.
        """
        GooCanvas.CanvasGroup(parent=self.current_parent())

        view_box = attrs.get('viewBox').split()
        v_left = float(view_box[0])
        v_top = float(view_box[1])
        v_right = float(view_box[2])
        v_bottom = float(view_box[3])
        self.canvas.set_bounds(v_left, v_top, v_right, v_bottom)
        self.bounds = (v_left, v_top, v_right, v_bottom)

    def stop_svg(self, tag):
        """
        Parse </svg> tags.
        """
        pass

    def start_title(self, attrs):
        """
        Parse <title> tags.
        """
        pass

    def stop_title(self, tag):
        """
        Parse </title> tags.
        Stripping off underscore prefix added to fool Graphviz.
        """
        self.handle = tag.lstrip("_")

    def start_polygon(self, attrs):
        """
        Parse <polygon> tags.
        Polygons define the boxes around individuals on the graph.
        """
        coord_string = attrs.get('points')
        coord_count = 5
        points = GooCanvas.CanvasPoints.new(coord_count)
        n = 0
        for i in coord_string.split():
            coord = i.split(",")
            coord_x = float(coord[0])
            coord_y = float(coord[1])
            points.set_point(n, coord_x, coord_y)
            n += 1
        style = attrs.get('style')

        if style:
            p_style = self.parse_style(style)
            stroke_color = p_style['stroke']
            fill_color = p_style['fill']
        else:
            stroke_color = attrs.get('stroke')
            fill_color = attrs.get('fill')

        if self.handle == self.widget.active_person_handle:
            line_width = 3  # thick box
        else:
            line_width = 1  # thin box

        tooltip = self.view.tags_tooltips.get(self.handle)

        # highlight the home person
        # stroke_color is not '#...' when tags are drawing, so we check this
        # maybe this is not good solution to check for tags but it works
        if self.highlight_home_person and stroke_color[:1] == '#':
            home_person = self.widget.dbstate.db.get_default_person()
            if home_person and home_person.handle == self.handle:
                fill_color = self.home_person_color

        item = GooCanvas.CanvasPolyline(parent=self.current_parent(),
                                        points=points,
                                        close_path=True,
                                        fill_color=fill_color,
                                        line_width=line_width,
                                        stroke_color=stroke_color,
                                        tooltip=tooltip)
        # turn on tooltip show if have it
        if tooltip:
            item_canvas = item.get_canvas()
            item_canvas.set_has_tooltip(True)

        self.item_hier.append(item)

    def stop_polygon(self, tag):
        """
        Parse </polygon> tags.
        """
        self.item_hier.pop()

    def start_ellipse(self, attrs):
        """
        Parse <ellipse> tags.
        These define the family nodes of the graph.
        """
        center_x = float(attrs.get('cx'))
        center_y = float(attrs.get('cy'))
        radius_x = float(attrs.get('rx'))
        radius_y = float(attrs.get('ry'))
        style = attrs.get('style')

        if style:
            p_style = self.parse_style(style)
            stroke_color = p_style['stroke']
            fill_color = p_style['fill']
        else:
            stroke_color = attrs.get('stroke')
            fill_color = attrs.get('fill')

        tooltip = self.view.tags_tooltips.get(self.handle)

        item = GooCanvas.CanvasEllipse(parent=self.current_parent(),
                                       center_x=center_x,
                                       center_y=center_y,
                                       radius_x=radius_x,
                                       radius_y=radius_y,
                                       fill_color=fill_color,
                                       stroke_color=stroke_color,
                                       line_width=1,
                                       tooltip=tooltip)
        if tooltip:
            item_canvas = item.get_canvas()
            item_canvas.set_has_tooltip(True)

        self.current_parent().description = 'familynode'
        self.item_hier.append(item)

    def stop_ellipse(self, tag):
        """
        Parse </ellipse> tags.
        """
        self.item_hier.pop()

    def start_path(self, attrs):
        """
        Parse <path> tags.
        These define the links between nodes.
        Solid lines represent birth relationships and dashed lines are used
        when a child has a non-birth relationship to a parent.
        """
        p_data = attrs.get('d')
        line_width = attrs.get('stroke-width')
        if line_width is None:
            line_width = 1
        line_width = float(line_width)
        style = attrs.get('style')

        if style:
            p_style = self.parse_style(style)
            stroke_color = p_style['stroke']
            is_dashed = 'stroke-dasharray' in p_style
        else:
            stroke_color = attrs.get('stroke')
            if attrs.get('stroke-dasharray'):
                is_dashed = True
            else:
                is_dashed = False

        if is_dashed:
            line_dash = GooCanvas.CanvasLineDash.newv([5.0, 5.0])
            item = GooCanvas.CanvasPath(parent=self.current_parent(),
                                        data=p_data,
                                        stroke_color=stroke_color,
                                        line_width=line_width,
                                        line_dash=line_dash)
        else:
            item = GooCanvas.CanvasPath(parent=self.current_parent(),
                                        data=p_data,
                                        stroke_color=stroke_color,
                                        line_width=line_width)
        self.item_hier.append(item)

    def stop_path(self, tag):
        """
        Parse </path> tags.
        """
        self.item_hier.pop()

    def start_text(self, attrs):
        """
        Parse <text> tags.
        """
        self.text_attrs = attrs

    def stop_text(self, tag):
        """
        Parse </text> tags.
        The text tag contains some textual data.
        """
        pos_x = float(self.text_attrs.get('x'))
        pos_y = float(self.text_attrs.get('y'))
        anchor = self.text_attrs.get('text-anchor')
        style = self.text_attrs.get('style')

        if style:
            p_style = self.parse_style(style)
            try:
                font_family = self.font_family_map[p_style['font-family']]
            except KeyError:
                font_family = p_style['font-family']
            text_font = font_family + " " + p_style['font-size'] + 'px'
        else:
            font_family = self.font_family_map[self.text_attrs.get('font-family')]
            font_size = self.text_attrs.get('font-size')
            text_font = font_family + " " + font_size + 'px'

        # text color
        fill_color = self.text_attrs.get('fill')

        GooCanvas.CanvasText(parent=self.current_parent(),
                             text=escape(tag),
                             x=pos_x,
                             y=pos_y,
                             anchor=self.text_anchor_map[anchor],
                             use_markup=True,
                             font=text_font,
                             fill_color=fill_color)

    def start_image(self, attrs):
        """
        Parse <image> tags.
        """
        pos_x = float(attrs.get('x'))
        pos_y = float(attrs.get('y'))
        width = float(attrs.get('width').rstrip(string.ascii_letters))
        height = float(attrs.get('height').rstrip(string.ascii_letters))
        pixbuf = GdkPixbuf.Pixbuf.new_from_file(attrs.get('xlink:href'))

        item = GooCanvas.CanvasImage(parent=self.current_parent(),
                                     x=pos_x,
                                     y=pos_y,
                                     height=height,
                                     width=width,
                                     pixbuf=pixbuf)
        self.item_hier.append(item)

    def stop_image(self, tag):
        """
        Parse </image> tags.
        """
        self.item_hier.pop()

    def start_element(self, tag, attrs):
        """
        Generic parsing function for opening tags.
        """
        self.func_list.append((self.func, self.tlist))
        self.tlist = []

        try:
            start_function, self.func = self.func_map[tag]
            if start_function:
                start_function(attrs)
        except KeyError:
            self.func_map[tag] = (None, None)
            self.func = None

    def end_element(self, tag):
        """
        Generic parsing function for closing tags.
        """
        if self.func:
            self.func(''.join(self.tlist))
        self.func, self.tlist = self.func_list.pop()

    def characters(self, data):
        """
        Generic parsing function for tag data.
        """
        if self.func:
            self.tlist.append(data)

    def current_parent(self):
        """
        Returns the Goocanvas object which should be the parent of any new
        Goocanvas objects.
        """
        return self.item_hier[len(self.item_hier) - 1]

    def parse_style(self, style):
        """
        Parse style attributes for Graphviz version < 2.24.
        """
        style = style.rstrip(';')
        return dict([i.split(':') for i in style.split(';')])


#------------------------------------------------------------------------
#
# DotSvgGenerator
#
#------------------------------------------------------------------------
class DotSvgGenerator(object):
    """
    Generator of graphing instructions in dot format and svg data by Graphviz.
    """
    def __init__(self, dbstate, view):
        """
        Initialise the DotSvgGenerator class.
        """
        self.dbstate = dbstate
        self.database = dbstate.db
        self.view = view

        self.dot = None         # will be StringIO()

        self.person_handles = set()

        # list of persons on path to home person
        self.current_list = list()
        self.home_person = None

        # Gtk style context for scrollwindow
        self.context = self.view.graph_widget.sw_style_context

    def __del__(self):
        """
        Free stream file on destroy.
        """
        if self.dot:
            self.dot.close()

    def init_dot(self):
        """
        Init/reinit stream for dot file.
        Load and write config data to start of dot file.
        """
        if self.dot:
            self.dot.close()
        self.dot = StringIO()

        self.current_list.clear()
        self.person_handles.clear()

        self.show_images = self.view._config.get(
                                  'interface.graphview-show-images')
        self.show_full_dates = self.view._config.get(
                                  'interface.graphview-show-full-dates')
        self.show_places = self.view._config.get(
                                  'interface.graphview-show-places')
        self.show_tag_color = self.view._config.get(
                                  'interface.graphview-show-tags')
        spline = self.view._config.get(
                                  'interface.graphview-show-lines')
        self.spline = SPLINE.get(int(spline))
        self.descendant_generations = self.view._config.get(
                                  'interface.graphview-descendant-generations')
        self.ancestor_generations = self.view._config.get(
                                  'interface.graphview-ancestor-generations')

        # get background color from gtk theme and convert it to hex
        # else use white background
        bg_color = self.context.lookup_color('theme_bg_color')
        if bg_color[0]:
            bg_rgb = (bg_color[1].red, bg_color[1].green, bg_color[1].blue)
            bg_color = rgb_to_hex(bg_rgb)
        else:
            bg_color = '#ffffff'

        # get font color from gtk theme and convert it to hex
        # else use black font
        font_color = self.context.lookup_color('theme_fg_color')
        if font_color[0]:
            fc_rgb = (font_color[1].red, font_color[1].green,
                      font_color[1].blue)
            font_color = rgb_to_hex(fc_rgb)
        else:
            font_color = '#000000'

        # get colors from config
        home_path_color = self.view._config.get(
                                         'interface.graphview-home-path-color')

        # set of colors
        self.colors = {
                       'link_color':      font_color,
                       'home_path_color': home_path_color,
                      }

        self.arrowheadstyle = 'none'
        self.arrowtailstyle = 'none'

        dpi        = 72
        fontfamily = ""
        fontsize   = 14
        nodesep    = 0.20
        pagedir    = "BL"
        rankdir    = "TB"
        ranksep    = 0.40
        ratio      = "compress"
        # as we are not using paper,
        # choose a large 'page' size with no margin
        sizew      = 100
        sizeh      = 100
        xmargin    = 0.00
        ymargin    = 0.00

        self.write('digraph GRAMPS_graph\n')
        self.write('{\n')
        self.write(' bgcolor="%s";\n'                   % bg_color)
        self.write(' center="false"; \n')
        self.write(' charset="utf8";\n')
        self.write(' concentrate="false";\n')
        self.write(' dpi="%d";\n'                       % dpi)
        self.write(' graph [fontsize=%d];\n'            % fontsize)
        self.write(' margin="%3.2f,%3.2f"; \n'          % (xmargin, ymargin))
        self.write(' mclimit="99";\n')
        self.write(' nodesep="%.2f";\n'                 % nodesep)
        self.write(' outputorder="edgesfirst";\n')
        self.write(' pagedir="%s";\n'                   % pagedir)
        self.write(' rankdir="%s";\n'                   % rankdir)
        self.write(' ranksep="%.2f";\n'                 % ranksep)
        self.write(' ratio="%s";\n'                     % ratio)
        self.write(' searchsize="100";\n')
        self.write(' size="%3.2f,%3.2f"; \n'            % (sizew, sizeh))
        self.write(' splines=%s;\n'                     % self.spline)
        self.write('\n')
        self.write(' edge [style=solid fontsize=%d];\n' % fontsize)

        if fontfamily:
            self.write(' node [style=filled fontname="%s" '
                       'fontsize=%d fontcolor="%s"];\n'
                       % (fontfamily, fontsize, font_color))
        else:
            self.write(' node [style=filled fontsize=%d fontcolor="%s"];\n'
                       % (fontsize, font_color))
        self.write('\n')

    def build_graph(self, active_person):
        """
        Builds a GraphViz tree based on the active person.
        """
        # reinit dot file stream (write starting graphviz dot code to file)
        self.init_dot()

        if active_person:
            self.home_person = self.dbstate.db.get_default_person()
            self.set_current_list(active_person)
            self.set_current_list_desc(active_person)
            self.person_handles.update(self.find_descendants(active_person))
            self.person_handles.update(self.find_ancestors(active_person))

            if len(self.person_handles) > 0:
                self.add_persons_and_families()
                self.add_child_links_to_families()

        # close the graphviz dot code with a brace
        self.write('}\n')

        # get DOT and generate SVG data by Graphviz
        dot_data = self.dot.getvalue().encode('utf8')
        svg_data = self.make_svg(dot_data)

        return dot_data, svg_data

    def make_svg(self, dot_data):
        """
        Make SVG data by Graphviz.
        """
        if win():
            svg_data = Popen(['dot', '-Tsvg'],
                             creationflags=DETACHED_PROCESS,
                             stdin=PIPE,
                             stdout=PIPE,
                             stderr=PIPE).communicate(input=dot_data)[0]
        else:
            svg_data = Popen(['dot', '-Tsvg'],
                             stdin=PIPE,
                             stdout=PIPE).communicate(input=dot_data)[0]
        return svg_data

    def set_current_list(self, active_person):
        """
        Get the path from the active person to the home person.
        Select ancestors.
        """
        if not active_person:
            return False
        person = self.database.get_person_from_handle(active_person)
        if person == self.home_person:
            self.current_list.append(active_person)
            return True
        else:
            for fam_handle in person.get_parent_family_handle_list():
                family = self.database.get_family_from_handle(fam_handle)
                if self.set_current_list(family.get_father_handle()):
                    self.current_list.append(active_person)
                    self.current_list.append(fam_handle)
                    return True
                if self.set_current_list(family.get_mother_handle()):
                    self.current_list.append(active_person)
                    self.current_list.append(fam_handle)
                    return True
        return False

    def set_current_list_desc(self, active_person):
        """
        Get the path from the active person to the home person.
        Select children.
        """
        if not active_person:
            return False
        person = self.database.get_person_from_handle(active_person)
        if person == self.home_person:
            self.current_list.append(active_person)
            return True
        else:
            for fam_handle in person.get_family_handle_list():
                family = self.database.get_family_from_handle(fam_handle)
                for child in family.get_child_ref_list():
                    if self.set_current_list_desc(child.ref):
                        self.current_list.append(active_person)
                        self.current_list.append(fam_handle)
                        return True
        return False

    def find_descendants(self, active_person):
        """
        Spider the database from the active person.
        """
        person = self.database.get_person_from_handle(active_person)
        person_handles = []
        self.add_descendant(person, self.descendant_generations,
                            person_handles)
        return person_handles

    def add_descendant(self, person, num_generations, person_handles):
        """
        Include a descendant in the list of people to graph.
        """
        if not person:
            return

        if num_generations < 0:
            return

        # add self
        if person.handle not in person_handles:
            person_handles.append(person.handle)

            for family_handle in person.get_family_handle_list():
                family = self.database.get_family_from_handle(family_handle)

                # add every child recursively
                for child_ref in family.get_child_ref_list():
                    self.add_descendant(
                           self.database.get_person_from_handle(child_ref.ref),
                           num_generations - 1,
                           person_handles)

                self.add_spouses(person, family, person_handles)

    def add_spouses(self, person, family, person_handles):
        """
        Add spouses to the list.
        """
        # get spouse
        if person.handle == family.get_father_handle():
            spouse_handle = family.get_mother_handle()
        else:
            spouse_handle = family.get_father_handle()

        # add spouse itself
        if spouse_handle and spouse_handle not in person_handles:
            person_handles.append(spouse_handle)

        # add all his(her) spouses recursively
        if spouse_handle:
            sp_person = self.database.get_person_from_handle(spouse_handle)
        else:
            sp_person = None

        if sp_person:
            for family_handle in sp_person.get_family_handle_list():
                sp_family = self.database.get_family_from_handle(family_handle)

                m_handle = sp_family.get_mother_handle()
                if m_handle and m_handle not in person_handles:
                    mother = self.database.get_person_from_handle(m_handle)
                    self.add_descendant(mother, 0, person_handles)

                f_handle = sp_family.get_father_handle()
                if f_handle and f_handle not in person_handles:
                    father = self.database.get_person_from_handle(f_handle)
                    self.add_descendant(father, 0, person_handles)

    def find_ancestors(self, active_person):
        """
        Spider the database from the active person.
        """
        person = self.database.get_person_from_handle(active_person)
        person_handles = []
        self.add_ancestor(person, self.ancestor_generations, person_handles)
        return person_handles

    def add_ancestor(self, person, num_generations, person_handles):
        """
        Include an ancestor in the list of people to graph.
        """
        if not person:
            return

        if num_generations <= 0:
            return

        # add self
        if person.handle not in person_handles:
            person_handles.append(person.handle)

            for family_handle in person.get_parent_family_handle_list():
                family = self.database.get_family_from_handle(family_handle)

                # add every spouses ancestors
                sp_persons = []
                for sp_handle in (family.get_father_handle(),
                                  family.get_mother_handle()):
                    if sp_handle:
                        sp_person = self.database.get_person_from_handle(sp_handle)
                        self.add_ancestor(sp_person,
                                          num_generations - 1,
                                          person_handles)
                        sp_persons.append(sp_person)

                # add every other spouses for father and mother
                for sp_person in sp_persons:
                    self.add_spouses(sp_person, family, person_handles)

    def add_child_links_to_families(self):
        """
        Returns string of GraphViz edges linking parents to families or
        children.
        """
        # hash people in a dictionary for faster inclusion checking
        person_dict = dict([handle, 1] for handle in self.person_handles)

        for person_handle in self.person_handles:
            person = self.database.get_person_from_handle(person_handle)
            for fam_handle in person.get_parent_family_handle_list():
                family = self.database.get_family_from_handle(fam_handle)
                father_handle = family.get_father_handle()
                mother_handle = family.get_mother_handle()
                for child_ref in family.get_child_ref_list():
                    if child_ref.ref == person_handle:
                        frel = child_ref.frel
                        mrel = child_ref.mrel
                        break
                if ((father_handle and father_handle in person_dict) or
                   (mother_handle and mother_handle in person_dict)):
                    # link to the family node if either parent is in graph
                    self.add_family_link(person_handle, family, frel, mrel)
                else:
                    # link to the parents' nodes directly, if they are in graph
                    if father_handle and father_handle in person_dict:
                        self.add_parent_link(person_handle, father_handle,
                                             frel)
                    if mother_handle and mother_handle in person_dict:
                        self.add_parent_link(person_handle, mother_handle,
                                             mrel)

    def add_family_link(self, p_id, family, frel, mrel):
        """
        Links the child to a family.
        """
        style = 'solid'
        adopted = ((int(frel) != ChildRefType.BIRTH) or
                   (int(mrel) != ChildRefType.BIRTH))
        # if birth relation to father is NONE, meaning there is no father and
        # if birth relation to mother is BIRTH then solid line
        if ((int(frel) == ChildRefType.NONE) and
           (int(mrel) == ChildRefType.BIRTH)):
            adopted = False
        if adopted:
            style = 'dotted'
        self.add_link(family.handle, p_id, style,
                      self.arrowheadstyle, self.arrowtailstyle,
                      color=self.colors['home_path_color'],
                      bold=self.is_in_path_to_home(p_id))

    def add_parent_link(self, p_id, parent_handle, rel):
        """
        Links the child to a parent.
        """
        style = 'solid'
        if (int(rel) != ChildRefType.BIRTH):
            style = 'dotted'
        self.add_link(parent_handle, p_id, style,
                      self.arrowheadstyle, self.arrowtailstyle,
                      color=self.colors['home_path_color'],
                      bold=self.is_in_path_to_home(p_id))

    def add_persons_and_families(self):
        """
        Adds nodes for persons and their families.
        """
        # variable to communicate with get_person_label
        url = ""

        # The list of families for which we have output the node,
        # so we don't do it twice
        families_done = {}
        for person_handle in self.person_handles:
            person = self.database.get_person_from_handle(person_handle)
            # Output the person's node
            label = self.get_person_label(person)
            (shape, style, color, fill) = self.get_gender_style(person)
            self.add_node(person_handle, label, shape, color, style, fill, url)

            # Output families where person is a parent
            family_list = person.get_family_handle_list()
            for fam_handle in family_list:
                if fam_handle not in families_done:
                    families_done[fam_handle] = 1
                    self.__add_family(fam_handle)

    def is_in_path_to_home(self, f_handle):
        """
        Is the current person in the path to the home person?
        """
        if f_handle in self.current_list:
            return True
        return False

    def __add_family(self, fam_handle):
        """
        Add a node for a family and optionally link the spouses to it.
        """
        fam = self.database.get_family_from_handle(fam_handle)
        fill, color = color_graph_family(fam, self.dbstate)
        style = "filled"
        label = self.get_family_label(fam)

        self.add_node(fam_handle, label, "ellipse", color, style, fill)

        # If subgraphs are used then we add both spouses here and Graphviz
        # will attempt to position both spouses closely together.
        # A person who is a parent in more than one family may only be
        # positioned next to one of their spouses. The code currently
        # does not take into account multiple spouses.
        self.start_subgraph(fam_handle)
        f_handle = fam.get_father_handle()
        m_handle = fam.get_mother_handle()
        if f_handle:
            self.add_link(f_handle,
                          fam_handle, "",
                          self.arrowheadstyle,
                          self.arrowtailstyle,
                          color=self.colors['home_path_color'],
                          bold=self.is_in_path_to_home(f_handle))
        if m_handle:
            self.add_link(m_handle,
                          fam_handle, "",
                          self.arrowheadstyle,
                          self.arrowtailstyle,
                          color=self.colors['home_path_color'],
                          bold=self.is_in_path_to_home(m_handle))
        self.end_subgraph()

    def get_gender_style(self, person):
        """
        Return gender specific person style.
        """
        gender = person.get_gender()
        shape = "box"
        style = "solid, filled"
        color = ""
        fill = ""

        # get alive status of person to get box color
        death_event = get_death_or_fallback(self.database, person)
        if death_event:
            alive = False
        else:
            alive = True

        fill, color = color_graph_box(alive, gender)
        return(shape, style, color, fill)

    def get_tags_and_table(self, obj):
        """
        Return html tags table for obj (person or family).
        """
        tag_table = ''
        tags = []

        for tag_handle in obj.get_tag_list():
            tags.append(self.dbstate.db.get_tag_from_handle(tag_handle))

        # prepare html table of tags
        if len(tags) > 0:
            tag_table = ('<TABLE BORDER="0" CELLBORDER="0" '
                         'CELLPADDING="5"><TR>')
            for tag in tags:
                tag_table += '<TD BGCOLOR="%s"></TD>' % tag.get_color()
            tag_table += '</TR></TABLE>'

        return tags, tag_table

    def get_person_label(self, person):
        """
        Return person label string (with tags).
        """
        # Start an HTML table.
        # Remember to close the table afterwards!
        #
        # This isn't a free-form HTML format here...just a few keywords that
        # happen to be similar to keywords commonly seen in HTML.
        # For additional information on what is allowed, see:
        #
        #       http://www.graphviz.org/info/shapes.html#html
        #
        # Will use html.escape to avoid '&', '<', '>' in the strings.

        label = ('<TABLE '
                 'BORDER="0" CELLSPACING="2" CELLPADDING="0" CELLBORDER="0">')
        line_delimiter = '<BR/>'

        # see if we have an image to use for this person
        image_path = None
        if self.show_images:
            media_list = person.get_media_list()
            if len(media_list) > 0:
                media_handle = media_list[0].get_reference_handle()
                media = self.database.get_media_from_handle(media_handle)
                media_mime_type = media.get_mime_type()
                if media_mime_type[0:5] == "image":
                    rectangle = media_list[0].get_rectangle()
                    path = media_path_full(self.database, media.get_path())
                    image_path = get_thumbnail_path(path, rectangle=rectangle)
                    # test if thumbnail actually exists in thumbs
                    # (import of data means media files might not be present
                    image_path = find_file(image_path)

<<<<<<< HEAD
        label = ""
        line_delimiter = '\\n'


        # If we have an image, then start an HTML table.
        # Remember to close the table afterwards!
        #
        # This isn't a free-form HTML format here...just a few keywords that
        # happen to be similar to keywords commonly seen in HTML.
        # For additional information on what is allowed, see:
        #
        #       http://www.graphviz.org/info/shapes.html#html

        if self.is_html_output and image_path:
            line_delimiter = '<BR/>'
            label += ('<TABLE BORDER="0" CELLSPACING="2" CELLPADDING="0" '
                      'CELLBORDER="0"><TR><TD><IMG SRC="%s"/></TD>'
                      % image_path)
            # trick it into not stretching the image
            label += '</TR><TR><TD>'
        else:
            # no need for html label with this person
            self.is_html_output = False
=======
        if image_path:
            label += ('<TR><TD><IMG SRC="%s"/></TD></TR>' % image_path)
>>>>>>> 015e69a2

        # start adding person name and dates
        label += '<TR><TD>'

        # add the person's name
        name = displayer.display_name(person.get_primary_name())
        label += escape(name) + line_delimiter

        birth, death = self.get_date_strings(person)
        birth = escape(birth)
        death = escape(death)

        # There are two ways of displaying dates:
        # 1) full and on two lines:
        #       b. 1890-12-31 - BirthPlace
        #       d. 1960-01-02 - DeathPlace
        if self.show_full_dates or self.show_places:
            if birth:
                txt = _('b. %s') % birth  # short for "born" (could be "*")
                label += txt
            if death:
                if birth:
                    label += line_delimiter
                txt = _('d. %s') % death  # short for "died" (could be "+")
                label += txt
        # 2) simple and on one line:
        #       (1890 - 1960)
        else:
            if birth or death:
                txt = '(%s - %s)' % (birth, death)
                label += txt

        # ending of name and dates
        label += '</TD></TR>'

        # add tags table for person and add tooltip for node
        if self.show_tag_color:
            tags, tag_table = self.get_tags_and_table(person)

            if tag_table:
                label += '<TR><TD>%s</TD></TR>' % tag_table
                self.add_tags_tooltip(person.handle, tags)

        # terminate the main table
        label += '</TABLE>'
        return label

    def get_family_label(self, family):
        """
        Return family label string (with tags).
        """
        # start main html table
        label = ('<TABLE '
                 'BORDER="0" CELLSPACING="2" CELLPADDING="0" CELLBORDER="0">')

        # add dates strtings to table
        event_str = ''
        for event_ref in family.get_event_ref_list():
            event = self.database.get_event_from_handle(event_ref.ref)
            if (event.type == EventType.MARRIAGE and
                (event_ref.get_role() == EventRoleType.FAMILY or
                 event_ref.get_role() == EventRoleType.PRIMARY)):
                    event_str = self.get_event_string(event)
                    break
        label += '<TR><TD>%s</TD></TR>' % escape(event_str)

        # add tags table for family and add tooltip for node
        if self.show_tag_color:
            tags, tag_table = self.get_tags_and_table(family)

            if tag_table:
                label += '<TR><TD>%s</TD></TR>' % tag_table
                self.add_tags_tooltip(family.handle, tags)

        # close main table
        label += '</TABLE>'

        return label

    def get_date_strings(self, person):
        """
        Returns tuple of birth/christening and death/burying date strings.
        """
        birth_event = get_birth_or_fallback(self.database, person)
        if birth_event:
            birth = self.get_event_string(birth_event)
        else:
            birth = ""

        death_event = get_death_or_fallback(self.database, person)
        if death_event:
            death = self.get_event_string(death_event)
        else:
            death = ""

        return (birth, death)

    def get_event_string(self, event):
        """
        Return string for an event label.

        Based on the data availability and preferences, we select one
        of the following for a given event:
            year only
            complete date
            place name
            empty string
        """
        if event:
            place_title = place_displayer.display_event(self.database, event)
            if event.get_date_object().get_year_valid():
                if self.show_full_dates:
                    rtrn = '%s' % datehandler.get_date(event)
                else:
                    rtrn = '%i' % event.get_date_object().get_year()
                # shall we add the place?
                if self.show_places:
                    if place_title:
                        rtrn += ' - %s' % place_title
                return rtrn
            else:
                if place_title:
                    return place_title
        return ''

    def add_link(self, id1, id2, style="", head="", tail="", comment="",
                 bold=False, color=""):
        """
        Add a link between two nodes.
        Gramps handles are used as nodes but need to be prefixed
        with an underscore because Graphviz does not like IDs
        that begin with a number.
        """
        self.write('  _%s -> _%s' % (id1, id2))

        boldok = False
        if id1 in self.current_list:
            if id2 in self.current_list:
                boldok = True

        self.write(' [')

        if style:
            self.write(' style=%s' % style)
        if head:
            self.write(' arrowhead=%s' % head)
        if tail:
            self.write(' arrowtail=%s' % tail)
        if bold and boldok:
            self.write(' penwidth=%d' % 5)
            if color:
                self.write(' color="%s"' % color)
        else:
            # if not path to home than set default color of link
            self.write(' color="%s"' % self.colors['link_color'])

        self.write(' ]')

        self.write(';')

        if comment:
            self.write(' // %s' % comment)

        self.write('\n')

    def add_node(self, node_id, label, shape="", color="",
                 style="", fillcolor="", url=""):
        """
        Add a node to this graph.
        Nodes can be different shapes like boxes and circles.
        Gramps handles are used as nodes but need to be prefixed with an
        underscore because Graphviz does not like IDs that begin with a number.
        """
        text = '['

        if shape:
            text += ' shape="%s"'     % shape

        if color:
            text += ' color="%s"'     % color

        if fillcolor:
            text += ' fillcolor="%s"' % fillcolor

        if style:
            text += ' style="%s"'     % style

        # note that we always output a label -- even if an empty string --
        # otherwise GraphViz uses the node ID as the label which is unlikely
        # to be what the user wants to see in the graph
        text += ' label=<%s>' % label

        if url:
            text += ' URL="%s"'   % url

        text += " ]"
        self.write(' _%s %s;\n' % (node_id, text))

    def add_tags_tooltip(self, handle, tag_list):
        """
        Add tooltip to dict {handle, tooltip}.
        """
        tooltip_str = _('<b>Tags:</b>')
        for tag in tag_list:
            tooltip_str += ('\n<span background="%s">  </span> - %s'
                            % (tag.get_color(), tag.get_name()))
        self.view.tags_tooltips[handle] = tooltip_str

    def start_subgraph(self, graph_id):
        """
        Opens a subgraph which is used to keep together related nodes
        on the graph.
        """
        self.write('\n subgraph cluster_%s\n' % graph_id)
        self.write(' {\n')
        # no border around subgraph (#0002176)
        self.write('  style="invis";\n')

    def end_subgraph(self):
        """
        Closes a subgraph section.
        """
        self.write(' }\n\n')

    def write(self, text):
        """
        Write text to the dot file.
        """
        if self.dot:
            self.dot.write(text)


#-------------------------------------------------------------------------
#
# CanvasAnimation
#
#-------------------------------------------------------------------------
class CanvasAnimation(object):
    """
    Produce animation for operations with canvas.
    """
    def __init__(self, view, canvas, scroll_window):
        """
        We need canvas and window in which it placed.
        And view to get config.
        """
        self.view = view
        self.canvas = canvas
        self.hadjustment = scroll_window.get_hadjustment()
        self.vadjustment = scroll_window.get_vadjustment()
        self.items_list = []
        self.in_motion = False
        self.max_count = self.view._config.get(
                                           'interface.graphview-animation-count')
        self.max_count = self.max_count * 2  # must be modulo 2

        self.show_animation = self.view._config.get(
                                           'interface.graphview-show-animation')

        # delay between steps in microseconds
        self.speed = self.view._config.get('interface.graphview-animation-speed')
        self.speed = 50*int(self.speed)
        # length of step
        self.step_len = 10

        # separated counter and direction of shaking
        # for each item that in shake procedure
        self.counter = {}
        self.shake = {}
        self.in_shake = []

    def update_items(self, items_list):
        """
        Update list of items for current graph.
        """
        self.items_list = items_list

        self.in_shake.clear()
        # clear counters and shakes - items not exists anymore
        self.counter.clear()
        self.shake.clear()

    def stop_animation(self):
        """
        Stop move_to animation.
        And wait while thread is finished.
        """
        self.in_motion = False
        try:
            self.thread.join()
        except:
            pass

    def stop_shake_animation(self, item, stoped):
        """
        Processing of 'animation-finished' signal.
        Stop or keep shaking item depending on counter for item.
        """
        counter = self.counter.get(item.title)
        shake = self.shake.get(item.title)

        if (not stoped) and counter and shake and counter < self.max_count:
            self.shake[item.title] = (-1)*self.shake[item.title]
            self.counter[item.title] += 1
            item.animate(0, self.shake[item.title], 1, 0, False,
                         self.speed, 10, 0)
        else:
            item.disconnect_by_func(self.stop_shake_animation)
            try:
                self.counter.pop(item.title)
                self.shake.pop(item.title)
            except:
                pass

    def shake_person(self, person_handle):
        """
        Shake person node to help to see it.
        Use build-in function of CanvasItem.
        """
        item = self.get_item_by_title(person_handle)
        if item:
            self.shake_item(item)

    def shake_item(self, item):
        """
        Shake item to help to see it.
        Use build-in function of CanvasItem.
        """
        if item and self.show_animation and self.max_count > 0:
            if not self.counter.get(item.title):
                self.in_shake.append(item)
                self.counter[item.title] = 1
                self.shake[item.title] = 10
                item.connect('animation-finished', self.stop_shake_animation)
                item.animate(0, self.shake[item.title], 1, 0, False,
                             self.speed, 10, 0)

    def get_item_by_title(self, handle):
        """
        Find item by title.
        """
        if handle:
            for item in self.items_list:
                if item.title == handle:
                    return item
        return None

    def move_to_person(self, handle, animated):
        """
        Move graph to specified person by handle.
        """
        self.stop_animation()
        item = self.get_item_by_title(handle)
        if item:
            bounds = item.get_bounds()
            # calculate middle of node coordinates
            x = (bounds.x2 - (bounds.x2-bounds.x1)/2)
            y = (bounds.y1 - (bounds.y1-bounds.y2)/2)
            self.move_to(item, (x, y), animated)
            return True
        return False

    def get_trace_to(self, destination):
        """
        Return next point to destination from current position.
        """
        # get current position (left-top corner) with scale
        start_x = self.hadjustment.get_value() / self.canvas.get_scale()
        start_y = self.vadjustment.get_value() / self.canvas.get_scale()

        x_delta = destination[0] - start_x
        y_delta = destination[1] - start_y

        # calculate step count depending on length of the trace
        trace_len = sqrt(pow(x_delta, 2) + pow(y_delta, 2))
        steps_count = int(trace_len/self.step_len * self.canvas.get_scale())

        # prevent division by 0
        if steps_count > 0:
            x_step = x_delta / steps_count
            y_step = y_delta / steps_count

            point =(start_x + x_step,
                    start_y + y_step)
        else:
            point = destination
        return point

    def scroll_canvas(self, point):
        """
        Scroll window to point on canvas.
        """
        self.canvas.scroll_to(point[0], point[1])

    def animation(self, item, destination):
        """
        Animate scrolling to destination point in thread.
        Dynamically get points to destination one by one
        and try to scroll to them.
        """
        self.in_motion = True
        while self.in_motion:
            # correct destination to window centre
            h_offset = self.hadjustment.get_page_size() / 2
            v_offset = self.vadjustment.get_page_size() / 3
            # apply the scaling factor so the offset is adjusted to the scale
            h_offset = h_offset / self.canvas.get_scale()
            v_offset = v_offset / self.canvas.get_scale()

            dest = (destination[0] - h_offset,
                    destination[1] - v_offset)

            # get maximum scroll of window
            max_scroll_x = (self.hadjustment.get_upper() -
                            self.hadjustment.get_page_size()) / self.canvas.get_scale()
            max_scroll_y = (self.vadjustment.get_upper() -
                            self.vadjustment.get_page_size()) / self.canvas.get_scale()

            # fix destination to fit in max scroll
            if dest[0] > max_scroll_x: dest = (max_scroll_x, dest[1])
            if dest[0] < 0: dest = (0, dest[1])
            if dest[1] > max_scroll_y: dest = (dest[0], max_scroll_y)
            if dest[1] < 0: dest = (dest[0], 0)

            cur_pos = (self.hadjustment.get_value() / self.canvas.get_scale(),
                       self.vadjustment.get_value() / self.canvas.get_scale())

            # finish if we already at destination
            if dest == cur_pos: break

            # get next point to destination
            point = self.get_trace_to(dest)

            GLib.idle_add(self.scroll_canvas, point)
            GLib.usleep(20 * self.speed)

            # finish if we try to goto destination point
            if point == dest: break

        self.in_motion = False
        # shake item after scroll to it
        self.shake_item(item)

    def move_to(self, item, destination, animated):
        """
        Move graph to specified position.
        If 'animated' is True then movement will be animated.
        It works with 'canvas.scroll_to' in thread.
        """
        # if animated is True than run thread with animation
        # else - just scroll_to immediately
        if animated and self.show_animation:
            self.thread = Thread(target=self.animation,
                                 args=[item, destination])
            self.thread.start()
        else:
            # correct destination to screen centre
            h_offset = self.hadjustment.get_page_size() / 2
            v_offset = self.vadjustment.get_page_size() / 3

            # apply the scaling factor so the offset is adjusted to the scale
            h_offset = h_offset / self.canvas.get_scale()
            v_offset = v_offset / self.canvas.get_scale()

            destination = (destination[0] - h_offset,
                           destination[1] - v_offset)
            self.scroll_canvas(destination)
            # shake item after scroll to it
            self.shake_item(item)<|MERGE_RESOLUTION|>--- conflicted
+++ resolved
@@ -719,13 +719,8 @@
                                        self.set_ancestors_generations)
         box.pack_start(self.ancestors_spinner, False, False, 1)
 
-<<<<<<< HEAD
         box.pack_start(Gtk.Label(label='↓'), False, False, 1)
-        self.descendants_spinner = Gtk.SpinButton.new_with_range(1, 50, 1)
-=======
-        box.pack_start(Gtk.Label('↓'), False, False, 1)
         self.descendants_spinner = Gtk.SpinButton.new_with_range(0, 50, 1)
->>>>>>> 015e69a2
         self.descendants_spinner.set_tooltip_text(_('Descendant generations'))
         self.descendants_spinner.set_value(
            self.view._config.get('interface.graphview-descendant-generations'))
@@ -2710,34 +2705,9 @@
                     # (import of data means media files might not be present
                     image_path = find_file(image_path)
 
-<<<<<<< HEAD
-        label = ""
-        line_delimiter = '\\n'
-
-
-        # If we have an image, then start an HTML table.
-        # Remember to close the table afterwards!
-        #
-        # This isn't a free-form HTML format here...just a few keywords that
-        # happen to be similar to keywords commonly seen in HTML.
-        # For additional information on what is allowed, see:
-        #
-        #       http://www.graphviz.org/info/shapes.html#html
-
-        if self.is_html_output and image_path:
-            line_delimiter = '<BR/>'
-            label += ('<TABLE BORDER="0" CELLSPACING="2" CELLPADDING="0" '
-                      'CELLBORDER="0"><TR><TD><IMG SRC="%s"/></TD>'
-                      % image_path)
-            # trick it into not stretching the image
-            label += '</TR><TR><TD>'
-        else:
-            # no need for html label with this person
-            self.is_html_output = False
-=======
         if image_path:
             label += ('<TR><TD><IMG SRC="%s"/></TD></TR>' % image_path)
->>>>>>> 015e69a2
+
 
         # start adding person name and dates
         label += '<TR><TD>'
