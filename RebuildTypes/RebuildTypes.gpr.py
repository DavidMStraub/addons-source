--- conflicted
+++ resolved
@@ -24,13 +24,8 @@
 id    = 'rebuild_types',
 name  = _("Rebuild Gramps Types"),
 description =  _("Rebuilds Gramps Types"),
-<<<<<<< HEAD
-version = '1.0.9',
+version = '1.0.10',
 gramps_target_version = "5.1",
-=======
-version = '1.0.10',
-gramps_target_version = "5.0",
->>>>>>> 589c85e1
 include_in_listing = False,
 status = UNSTABLE,
 fname = 'RebuildTypes.py',
